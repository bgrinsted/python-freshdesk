import dateutil.parser


class FreshdeskModel(object):
    _keys = None

    def __init__(self, **kwargs):
        self._keys = set()

        if "custom_field" in kwargs.keys() and len(kwargs["custom_field"]) > 0:
            custom_fields = kwargs.pop("custom_field")
            kwargs.update(custom_fields)
        for k, v in kwargs.items():
            if hasattr(Ticket, k):
                k = '_' + k
            # testing: all null e-mail values should be converted to empty string
            #   to speed up searchability
            if "email" in k:
                if v is None:
                    v=''
            setattr(self, k, v)
            self._keys.add(k)
        if hasattr(self, 'created_at') and self.created_at:
            self.created_at = self._to_timestamp(self.created_at)
        if hasattr(self, 'updated_at') and self.updated_at:
            self.updated_at = self._to_timestamp(self.updated_at)
        if hasattr(self, 'last_login_at') and self.last_login_at:
            self.last_login_at = self._to_timestamp(self.last_login_at)

    def _to_timestamp(self, timestamp_str):
        """Converts a timestamp string as returned by the API to
        a native datetime object and return it."""
        return dateutil.parser.parse(timestamp_str)


class TicketField(FreshdeskModel):
    def __str__(self):
        return self.name

    def __repr__(self):
        return '<TicketField \'{}\' \'{}\'>'.format(self.name, self.description)

class Ticket(FreshdeskModel):

    # https://api.freshservice.com/v2/#update_ticket_priority
    statuses = [
        None,
        None,
        'Open',            # 2
        'Pending',         # 3
        'Resolved',        # 4
        'Closed'           # 5
    ]
    priorities = [
        None,
        'Low',             # 1
        'Medium',          # 2
        'High',            # 3
        'Urgent'           # 4
    ]
    sources = [
        None,
        'Email',           # 1
        'Portal',          # 2
        'Phone',           # 3
        'Chat',            # 4
        'Feedback Widget', # 5
        'Yammer',          # 6
        'AWS Cloudwatch',  # 7
        'Pagerduty',       # 8
        'Walkup',          # 9
        'Slack'            # 10
        ]

    def __str__(self):
        return self.subject

    def __repr__(self):
        return '<Ticket #INC-{} \'{}\'>'.format(self.id, self.subject)

    @property
    def priority(self):
        try:
            return self.priorities[self._priority]
        except KeyError:
            return 'priority_{}'.format(self._priority)

    @property
    def status(self):
        try:
            return self.statuses[self._status]
        except KeyError:
            return 'status_{}'.format(self._status)

    @property
    def source(self):
        try:
            return self.sources[self._source]
        except KeyError:
            return 'source_{}'.format(self._source)

class Group(FreshdeskModel):
    def __str__(self):
        return self.name

    def __repr__(self):
        return '<Group \'{}\' -> {}>'.format(self.name, self.id)


class Comment(FreshdeskModel):
    def __str__(self):
        return self.body_text

    def __repr__(self):
        return '<Comment for Ticket #{}>'.format(self.ticket_id)

    @property
    def source(self):
        _s = {0: 'reply', 2: 'note', 5: 'twitter', 6: 'survey', 7: 'facebook',
              8: 'email', 9: 'phone', 10: 'mobihelp', 11: 'e-commerce'}
        return _s[self._source]


class Agent(FreshdeskModel):
<<<<<<< HEAD
=======
    def __str__(self):
        return '{} {}'.format(self.first_name, self.last_name)

    def __repr__(self):
        return '<Agent #{} \'{} {}\'>'.format(self.id, self.first_name, self.last_name)

class Requester(FreshdeskModel):
>>>>>>> 293bfcd5
    def __str__(self):
        return '{} {}'.format(self.first_name, self.last_name)

    def __repr__(self):
<<<<<<< HEAD
        return '<Agent #{} \'{} {}\'>'.format(self.id, self.first_name, self.last_name)

=======
        return '<Requester #{} \'{} {}\'>'.format(self.id, self.first_name, self.last_name)
>>>>>>> 293bfcd5

class Role(FreshdeskModel):
    def __str__(self):
        return self.name

    def __repr__(self):
        return '<Role \'{}\'>'.format(self.name)    
<|MERGE_RESOLUTION|>--- conflicted
+++ resolved
@@ -122,8 +122,6 @@
 
 
 class Agent(FreshdeskModel):
-<<<<<<< HEAD
-=======
     def __str__(self):
         return '{} {}'.format(self.first_name, self.last_name)
 
@@ -131,17 +129,11 @@
         return '<Agent #{} \'{} {}\'>'.format(self.id, self.first_name, self.last_name)
 
 class Requester(FreshdeskModel):
->>>>>>> 293bfcd5
     def __str__(self):
         return '{} {}'.format(self.first_name, self.last_name)
 
     def __repr__(self):
-<<<<<<< HEAD
-        return '<Agent #{} \'{} {}\'>'.format(self.id, self.first_name, self.last_name)
-
-=======
         return '<Requester #{} \'{} {}\'>'.format(self.id, self.first_name, self.last_name)
->>>>>>> 293bfcd5
 
 class Role(FreshdeskModel):
     def __str__(self):
